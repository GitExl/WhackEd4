<<<<<<< HEAD
Known bugs
-
=======
Bugs
>>>>>>> b770f622

Low priority bugs
- State Editor: flash when selecting states. Related to parameters UI.
- When listview column widths are resized, a scrollbar is sometimes displayed for no reason.
- Toolbar buttons clickable area does not extend to the side of the toolbar. A wxWidgets bug.

Features
- ZDaemon: Add and parse relevant actors from http://www.zdaemon.org/?CMD=info&NAME=deh. Is this related to DEHSUPP?
- VGA: "Also, it would be cool if the states had one extra column with the name of the thing that is using them."
  - Check to see if any things use states that use the wrong type of action (weapon or monster).
- '...' button for actions to browse through list of actions plus a description.
- Press space in the state editor or right mouse button on a state label to start a preview animation at that state.
- UI manual \ Dehacked tutorial.
- Allow sorting things list by name.
- Read\write DEHACKED lumps directly from a WAD file.
- Allow includes for cfg files to modularize them.
- Improve tab traversal everywhere.

Other
- VGA: "If you want an active tester PM me the WIP version please :-D"<|MERGE_RESOLUTION|>--- conflicted
+++ resolved
@@ -1,9 +1,4 @@
-<<<<<<< HEAD
 Known bugs
--
-=======
-Bugs
->>>>>>> b770f622
 
 Low priority bugs
 - State Editor: flash when selecting states. Related to parameters UI.
@@ -11,6 +6,7 @@
 - Toolbar buttons clickable area does not extend to the side of the toolbar. A wxWidgets bug.
 
 Features
+- Mark and display items as modified compared to engine config.
 - ZDaemon: Add and parse relevant actors from http://www.zdaemon.org/?CMD=info&NAME=deh. Is this related to DEHSUPP?
 - VGA: "Also, it would be cool if the states had one extra column with the name of the thing that is using them."
   - Check to see if any things use states that use the wrong type of action (weapon or monster).
