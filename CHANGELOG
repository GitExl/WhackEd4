<<<<<<< HEAD
Version 1.3.0
-------------
- Changed: engine table files can now include base table files. This leads to smaller filesizes and makes for easier updating. As a result of this, strings in the Doom 1.9 and Ultimate Doom 1.9 tables are now keyed by their index.
- Changed: engine table files list only fields used by that engine to reduce their size and improve maintainability. Default entries for things, states, weapons, ammo and sounds are provided for tables that extend existing ones.
- Changed: rewrote parts of the state editor so that the state list is more performant.
- Fixed: the state animation preview now displays action names instead of code pointers for non-extended patches.
- Fixed: a weapon's FireCGun and FirePlasma actions would previously only count the extra muzzle flash state as used if the action was used on the first fire state.
=======
Version 1.2.4
-------------
Fixed: invalid sprite names no longer cause a crash when loading\creating a patch, but are ignored instead.
>>>>>>> a697e8c5

Version 1.2.3
-------------
Fixed: no longer allow a state's action to be removed in non-extended patches. Thanks to Mechadon.
Fixed: Boom configurations now properly refer to the red skullcard pickup string key as REDSKULL instead of REDSKUL. Thanks to EarthQuake.
Fixed: a crash on startup if the program settings became empty or corrupted somehow. Default settings will now be loaded if this is the case.
Changed: doubled size of sprite previews in the state editor.
Changed: updated wxPython to 4.0.6.
Changed: updated to Python 3.7.
Changed: enabled high DPI support.
Changed: reduced size of installed files.

Version 1.2.2
-------------
Fixed: a serious issue with saving thing, weapon and ammo names that could cause no names to be saved and the wrong names loaded when opening a second patch. Thanks to Da Werecat.
Changed: detecting if a thing is a projectile is now done by looking for actions in it's used list of states that set the momentum as a non-fixed point value. Currently Chase and VileChase being used will cause a thing to not be considered a projectile and it's speed property to be automatically cast to a non-fixed point value internally and in written patches.

Version 1.2.1
-------------
Added: support the RandomJump action in state previews.
Added: Extended DehackEd configuration with the extra things and empty states from Doom Retro. Crispy Doom also supports these.
Added: state actions that spawn things (like missiles from monster attacks) will now play that thing's sound during a preview.
Fixed: unused state parameter descriptions would not be updated when an action using them was selected.
Fixed: added missing things to the Doom Retro configuration. Thanks to VGA.
Changed: WAD reloading is now faster and doesn't reset the UI state.

Version 1.2.0
-------------
Added: state animation preview (with sounds) by pressing ~ on a state or using the new state context menu. Pressing ~ again inside the animation preview will restart it. Right-clicking a thing or weapon state from their respective dialogs will preview it directly.
Added: linking states together can now be done by selecting them, right-clicking and selecting a link option (or use the respective shortcut key). Linking is done in the order of selection.
Added: an option to clear out all selected states from the state context menu.
Added: an option to clear out a thing's properties from a thing's context menu.
Added: DOOM Retro "Gib health" thing property.
Added: barebones patch merging feature by loading a patch 'over' the current one.
Fixed: state and thing copy and paste operations were much slower than they should to be.
Changed: sprite selection dialog now shows sprites at 2x scale.
Changed: always display a state's "unused" parameters since these actually affect a weapon sprite's offset even in vanilla Doom.
Changed: updated to PyAudio 0.2.11.
Changed: monospace font is now the more modern DejaVu Sans Mono.

Version 1.1.2
-------------
Fixed: Doom Retro's PlaySound action was missing a parameter name, causing a crash when it was selected. Thanks to VGA.
Fixed: rewrote sprite name, frame and rotation handling to better emulate Doom's behaviour. As a result, zero-rotation sprites can now replace sprites with multiple rotations. Thanks to VGA.
Fixed: when selecting a new sprite for a state, all selected state's frames were set to 0 when no specific frame was selected. Thanks to VGA.

Version 1.1.1
-------------
Added: A Doom Retro engine configuration. Thanks to VGA.
Added: Unknown Dehacked fields are now ignored, but also saved unaltered.
Fixed: missing parameter names for the PlaySound and PlayWeaponSound state actions.
Fixed: the sprite label property not updating after selecting a sprite in the state editor.
Fixed: a crash when jumping to a state with the RandomJump action.
Fixed: choosing a 30th sprite frame.
Fixed: state parameters disappearing when selecting a state.
Fixed: state action editing was possible in non-extended patches.
Fixed: patch states with extra text in their headers being ignored.
Fixed: calculation of maximum string length.

Version 1.1.0
-------------
Added: the ability to change the rotation in a sprite preview by dragging the mouse over it with the left button held down.
Added: a number of new state, thing, weapon and miscellaneous options for advanced ZDaemon\ZDoom support.
Added: better defined state action parameter support, including support for arguments.
Added: a new miscellaneous editor UI that supports an arbitrary number of options. Double click items to quickly edit them.
Added: clicking an active editor window toolbar button will bring it to the front if it is not already, otherwise it will close it.
Added: closing dialogs is now possible with the ESC and a window close button.
Added: a ZDaemon engine configuration file supporting some of ZDaemon's Dehacked extensions.
Fixed: sound numbering and sound assignment used sound 1 as the dummy sound erroneously.
Fixed: missing ampersands in thing flags.
Fixed: thing names not being updated in the state filter list when a thing is renamed.
Fixed: misspelling of ReFire and BFGSound actions.
Fixed: monster infighting flag used the wrong value when enabled.
Fixed: loading a patch through explorer no longer causes a crash on startup.
Fixed: weapon editor undo functionality did not work properly.
Changed: removed the MBF Beta configuration. The regular MBF configuration now also contains the beta functionality.
Changed: editing action parameters is now made easier by only displaying parameters for actions that support them, complete with name labels and descriptions in tooltips.
Changed: thing list indices start at 1 to make using state actions like MBF's Spawn easier.
Changed: some control and window sizes have been altered to better fit with larger fonts.
Changed: the string editor window will focus on the text to edit when activated, so the user can often begin typing immediately.
Changed: reduced flickering when resizing editor windows.
Changed: tab traversal between controls is now possible in most cases.
Changed: the sprite selector will now not hide when pressing enter or clicking Ok if no sprite is selected.
Changed: the sprite selector puts focus on the filter field for faster filtering.

Version 1.0.4
-------------
Fixed: added missing state 895 to the list of hardcoded used states.
Fixed: added the second Chaingun muzzle flash state to the chaingun state filter.
Fixed: unused thing flag mnemonics being displayed and saved for the MBF engine configuration.
Changed: the weapon deselect and select state labels have been swapped. Internally they are still swapped to preserve the original erroneous Dehacked behaviour.
Changed: renamed the Deselect and Select weapon states to Lower and Raise states respectively, to better reflect what they are supposed to do.
Changed: characters can now be selected inside input fields without selecting the entire field.
Changed: updated to wxWidgets 3.0.2.

Version 1.0.3
-------------
Fixed: Warnings about missing color profiles on some systems.
Fixed: the Lower and Raise state were (still) erroneously swapped.
Changed: invalid graphics are previewed as "BAD IMAGE" instead of crashing.
Changed: updated wxWidgets to 3.0.0.

Version 1.0.2
-------------
Added: an engine configuration file for MBF that includes the beta state actions, and removed the beta actions from the regular MBF configuration.
Added: RandomJump states are now recognized as using the state in parameter1.
Added: thing index numbers in the things editor.
Fixed: -1 state durations could not be entered.
Fixed: crash when trying to display a sprite with an invalid file format.
Changed: detect additional thing flag delimiters supported by some source ports.

Version 1.0.1
-------------
Added: thing flag mnemonic name to thing flag tool tips.
Changed: multiple thing flags with the same name can now be defined in engine configurations.
Fixed: OpenShotgun and CloseShotgun action names should be OpenShotgun2 and CloseShotgun2.
Fixed: added missing beta things, states and sprites to the MBF engine configuration.
Fixed: added missing translucent flags to the Boom and MBF engine configurations.

Version 1.0.0
-------------
Added: a button to delete the selected IWAD in the patch settings dialog.
Fixed: an ancient bug where the Raise and Lower actions are swapped.
Fixed: state pasting not updating the filtered list.

Version 0.9.1 beta
------------------
Changed: allow patch load messages to be ignored.
Changed: Make patch reading and writing less exception-prone.
Changed: exit application after an exception has occurred.
Changed: restructure startup into App object, and add exception dialog.
Changed: adjust UI sizes to work better with large fonts.
Fixed: exception dialog not closing application.
Fixed: exceptions not displaying if a busy cursor was set.
Fixed: clean the recent files list before displaying it in the startup dialog.
Fixed: Fix cheat keys being displayed instead of names.
Fixed: cheats being displayed in the wrong order.
Fixed: Ammo & Keys patch key capitalization.
Fixed: state action editing issues in non-extended patches.
Fixed: do not fail silently when patch analysation fails.
Fixed: the license file not being included in the 7zip build.

Version 0.9.0 beta
------------------
Added: WAD reload menu option.
Added: license and additional credits to about, convert resources to PNG.
Added: sound editing functionality.
Added: miscellaneous editing functionality.
Added: par time editing functionality.
Added: new editor iconography.
Added: cheat editing functionality.
Added: ammo editing functionality.
Added: weapon editing functionality.
Added: string editing functionality.
Changed: write and read patch entries if only the entry's name has changed.
Changed: adjust UI sizes to work better with high-DPI display settings.
Changed: draw a "floor" in sprite previews.
Changed: move thing names list and display more data in it.
Changed: move license text to a message box.
Changed: sort action choices alphabetically.
Changed: do not hide patch settings when browsing for a file.
Changed: internal code comments and cleanups.
Fixed: miscellaneous UI bugs.
Fixed: mark patch as modified after setting a state or sound.
Fixed: toggling a thing projectile flag not updating it's speed.
Fixed: some list view columns being too wide.
Fixed: file dialogs not being modal when they should be.
Fixed: a patch engine detection bug.

Version 0.5.0 alpha
-------------------
Initial release.<|MERGE_RESOLUTION|>--- conflicted
+++ resolved
@@ -1,16 +1,14 @@
-<<<<<<< HEAD
 Version 1.3.0
 -------------
-- Changed: engine table files can now include base table files. This leads to smaller filesizes and makes for easier updating. As a result of this, strings in the Doom 1.9 and Ultimate Doom 1.9 tables are now keyed by their index.
-- Changed: engine table files list only fields used by that engine to reduce their size and improve maintainability. Default entries for things, states, weapons, ammo and sounds are provided for tables that extend existing ones.
-- Changed: rewrote parts of the state editor so that the state list is more performant.
-- Fixed: the state animation preview now displays action names instead of code pointers for non-extended patches.
-- Fixed: a weapon's FireCGun and FirePlasma actions would previously only count the extra muzzle flash state as used if the action was used on the first fire state.
-=======
+Changed: engine table files can now include base table files. This leads to smaller filesizes and makes for easier updating. As a result of this, strings in the Doom 1.9 and Ultimate Doom 1.9 tables are now keyed by their index.
+Changed: engine table files list only fields used by that engine to reduce their size and improve maintainability. Default entries for things, states, weapons, ammo and sounds are provided for tables that extend existing ones.
+Changed: rewrote parts of the state editor so that the state list is more performant.
+Fixed: the state animation preview now displays action names instead of code pointers for non-extended patches.
+Fixed: a weapon's FireCGun and FirePlasma actions would previously only count the extra muzzle flash state as used if the action was used on the first fire state.
+
 Version 1.2.4
 -------------
 Fixed: invalid sprite names no longer cause a crash when loading\creating a patch, but are ignored instead.
->>>>>>> a697e8c5
 
 Version 1.2.3
 -------------
